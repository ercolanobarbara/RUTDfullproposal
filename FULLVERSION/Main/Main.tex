--- conflicted
+++ resolved
@@ -533,10 +533,6 @@
 %\noindent {\bf Why is a Research Unit on TDs needed Now?}\\
 \subsection{Why is a Research Unit on TDs needed Now?}
 %
-<<<<<<< HEAD
-=======
-
->>>>>>> 93e33d0e
  From the above argumentation it becomes clear that TDs and Multi-Ringed
  Disks are
   unique laboratory experiments created by Nature that allow us to test and
